[package]
name = "stattest"
version = "0.0.0"
authors = ["Lars Willighagen <lars.willighagen@gmail.com>"]
edition = "2018"

[lib]
doctest = false

[dependencies]
<<<<<<< HEAD
statrs = { git = "https://github.com/larsgw/statrs", branch = "patch-1" }
rand = "0.7.3"
voracious_radix_sort = {version="1.2.0", optional=true}

[dev-dependencies]
criterion = { version = "0.5", features = ["html_reports"] }
paste = "1.0.15"


[[bench]]
name = "wilcoxon"
harness = false
=======
rand = "0.8.5"
statrs = "0.17.1"
>>>>>>> 66df2dec
<|MERGE_RESOLUTION|>--- conflicted
+++ resolved
@@ -8,20 +8,15 @@
 doctest = false
 
 [dependencies]
-<<<<<<< HEAD
 statrs = { git = "https://github.com/larsgw/statrs", branch = "patch-1" }
-rand = "0.7.3"
 voracious_radix_sort = {version="1.2.0", optional=true}
+rand = "0.8.5"
+statrs = "0.17.1"
 
 [dev-dependencies]
 criterion = { version = "0.5", features = ["html_reports"] }
 paste = "1.0.15"
 
-
 [[bench]]
 name = "wilcoxon"
-harness = false
-=======
-rand = "0.8.5"
-statrs = "0.17.1"
->>>>>>> 66df2dec
+harness = false